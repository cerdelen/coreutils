# spell-checker:ignore (libs) kqueue
[package]
name = "uu_tail"
version = "0.0.13"
authors = ["uutils developers"]
license = "MIT"
description = "tail ~ (uutils) display the last lines of input"

homepage = "https://github.com/uutils/coreutils"
repository = "https://github.com/uutils/coreutils/tree/main/src/uu/tail"
keywords = ["coreutils", "uutils", "cross-platform", "cli", "utility"]
categories = ["command-line-utilities"]
edition = "2018"

[lib]
path = "src/tail.rs"

[dependencies]
<<<<<<< HEAD
clap = { version = "2.33", features = ["wrap_help"] }
notify = { version = "5.0.0-pre.14", features=["macos_kqueue"]}
libc = "0.2.42"
uucore = { version=">=0.0.10", package="uucore", path="../../uucore", features=["ringbuffer"] }
uucore_procs = { version=">=0.0.7", package="uucore_procs", path="../../uucore_procs" }
=======
clap = { version = "3.1", features = ["wrap_help", "cargo"] }
libc = "0.2.121"
uucore = { version=">=0.0.11", package="uucore", path="../../uucore", features=["ringbuffer", "lines"] }
>>>>>>> 5fbef774

[target.'cfg(windows)'.dependencies]
winapi = { version="0.3", features=["fileapi", "handleapi", "processthreadsapi", "synchapi", "winbase"] }

[target.'cfg(unix)'.dependencies]
nix = "0.23.1"

[[bin]]
name = "tail"
path = "src/main.rs"<|MERGE_RESOLUTION|>--- conflicted
+++ resolved
@@ -16,17 +16,10 @@
 path = "src/tail.rs"
 
 [dependencies]
-<<<<<<< HEAD
-clap = { version = "2.33", features = ["wrap_help"] }
-notify = { version = "5.0.0-pre.14", features=["macos_kqueue"]}
-libc = "0.2.42"
-uucore = { version=">=0.0.10", package="uucore", path="../../uucore", features=["ringbuffer"] }
-uucore_procs = { version=">=0.0.7", package="uucore_procs", path="../../uucore_procs" }
-=======
 clap = { version = "3.1", features = ["wrap_help", "cargo"] }
 libc = "0.2.121"
+notify = { version = "5.0.0-pre.14", features=["macos_kqueue"]}
 uucore = { version=">=0.0.11", package="uucore", path="../../uucore", features=["ringbuffer", "lines"] }
->>>>>>> 5fbef774
 
 [target.'cfg(windows)'.dependencies]
 winapi = { version="0.3", features=["fileapi", "handleapi", "processthreadsapi", "synchapi", "winbase"] }
