--- conflicted
+++ resolved
@@ -2252,7 +2252,6 @@
     assert_metadata_eq!(metadata1, metadata2);
 }
 
-<<<<<<< HEAD
 /// Test that copying file to itself with backup fails.
 #[test]
 fn test_same_file_backup() {
@@ -2294,7 +2293,8 @@
         .no_stdout()
         .no_stderr();
     assert!(at.file_exists("f~"));
-=======
+}
+
 /// Test for copying the contents of a FIFO as opposed to the FIFO object itself.
 #[cfg(unix)]
 #[test]
@@ -2322,5 +2322,4 @@
     assert!(output.stdout.is_empty());
     assert!(output.stderr.is_empty());
     assert_eq!(at.read("outfile"), "foo");
->>>>>>> 47e3149e
 }